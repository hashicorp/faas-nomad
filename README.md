[![Build Status](https://travis-ci.org/hashicorp/faas-nomad.svg)](https://travis-ci.org/hashicorp/faas-nomad)
[![Docker Repository on Quay](https://quay.io/repository/nicholasjackson/faas-nomad/status "Docker Repository on Quay")](https://quay.io/repository/nicholasjackson/faas-nomad)
[![OpenFaaS](https://img.shields.io/badge/openfaas-serverless-blue.svg)](https://www.openfaas.com)
[![Maintainability](https://api.codeclimate.com/v1/badges/c0c0865f3f5f1b9ba06c/maintainability)](https://codeclimate.com/github/hashicorp/faas-nomad/maintainability)
[![Test Coverage](https://api.codeclimate.com/v1/badges/c0c0865f3f5f1b9ba06c/test_coverage)](https://codeclimate.com/github/hashicorp/faas-nomad/test_coverage)

# OpenFaaS - Nomad Provider
This repository contains the OpenFaaS provider for the Nomad scheduler.  OpenFaaS allows you to run your private functions as a service.  Functions are packaged in Docker Containers which enables you to work in any language and also interact with any software which can also be installed in the container.

## OpenFaaS Architecture
For the simplest installation, only two containers need to run on the Nomad cluster:
1. OpenFaaS Gateway
2. OpenFaaS Nomad provider
However for OpenFaaS to automatically scale your function based on inbound requests and to be able to gather metrics from the Nomad provider two additional containers are optionally run.
3. Prometheus DB
4. StatsD server for Prometheus
5. Grafana for querying Prometheus data

![](images/openfaas_nomad.png)


### OpenFaaS Gateway
The gateway provides a common API which is used by the command line of for deploying functions.  In addition to this it also hosts a Prometheus metrics endpoint which is used to provide operational metrics.  The gateway does not itself interact with the Nomad cluster instead it delegates all requests to the Nomad provider.  

### Nomad provider
The Nomad provider is responsible for performing any actions on the Nomad server such as deploying new functions or scaling functions.  Also it also acts as a function proxy.  Metrics such as execution duration and other information are emitted by the proxy and captured by the StatsD server.  Prometheus regularly collects this information from the StatsD server and stores it as time series data.

### OpenFaaS Functions
The functions performing the work on OpenFaaS are packaged as Docker images.  When running on the cluster these functions do not provide any external interface; instead, interactions are performed through the Nomad provider.  When a function is deployed, it is registered with Consul’s service catalog.  The provider uses this service catalog for service discovery to be able to locate and call the downstream function.

## Starting a local Nomad / Consul environment
First, ensure that you have a recent version of Nomad and Consul installed, the latest versions can be found at:  
[Consul Versions | HashiCorp Releases](https://releases.hashicorp.com/consul/)  
[Nomad Versions | HashiCorp Releases](https://releases.hashicorp.com/nomad/)

Make sure you download the correct architecture for your machine, binaries are available for most platforms, Mac, Windows, Linux, Arm, etc.

To get things up and running quickly you can run the bash script located in the root of this repository.

```bash
$ source ./startNomad.sh                                                                                                                                              
Discovered IP Address: 192.168.1.113                                                                                                                           
Starting Consul, redirecting logs to /Users/nicj/log/consul.log                                                                                                
Starting Nomad, redirecting logs to /Users/nicj/log/nomad.log                                                                                                  
NOMAD Running 
```

The startup script will set the advertised address to your primary local IP address and run both Nomad and Consul in the background redirecting the logs to your home folder.

## Starting a remote Nomad / Consul environment
If you would like to test OpenFaaS running on a cluster in AWS, a Terraform module and instructions can be found here:
[faas-nomad/terraform at master · hashicorp/faas-nomad · GitHub](https://github.com/hashicorp/faas-nomad/tree/master/terraform)

Regardless of which method you use interacting with OpenFaaS is the same.

## Running the OpenFaaS application
First, we need to start the OpenFaaS application, to do this there are two job files located in the folder `nomad_job_files` which set things up using sensible defaults.
To run the main application execute the following command:

```bash
$ nomad run ./nomad_job_files/faas.hcl

==> Monitoring evaluation "a3e54faa"
    Evaluation triggered by job "faas-nomadd"
    Allocation "28f60a54" created: node "867c6baa", group "faas-nomadd"
    Allocation "7223b65d" created: node "d196a533", group "faas-nomadd"
    Allocation "a4dbae6c" created: node "123e18c0", group "faas-nomadd"
    Evaluation status changed: "pending" -> "complete"
==> Evaluation "a3e54faa" finished with status "complete"
```

This job will start an instance of the OpenFaaS gateway and the Nomad provider on every node in the cluster.

We can then launch the monitoring job to start Prometheus and Grafana:

```bash
$ nomad run ./nomad_job_files/monitoring.hcl

==> Monitoring evaluation "7d9c46df"
    Evaluation triggered by job "faas-monitoring"
    Allocation "e20ace08" created: node "123e18c0", group "faas-monitoring"
    Evaluation status changed: "pending" -> "complete"
==> Evaluation "7d9c46df" finished with status "complete"
```

This job starts a single instance of Prometheus and Grafana on the Nomad cluster.

## Setting up Grafana to view application metrics
If you are not using the provided Terraform module, you will need to locate the node which Grafana is running on, assuming you have not changed the job file the port will be `3000`.
To log into Grafana use the default username and password `admin.`

![](images/grafana_login.png)

Once you have successfully logged in, the next step is to create a data source for the Prometheus server.

![](images/grafana_add_datasource.png)

Configure the options as shown ensuring that the URL points to the location of your Prometheus server.  The next step is to add a dashboard to view the data from the OpenFaaS gateway and provider.  A simple dash can be found at  `grafana\faas-dashboard.json`, let’s add this to Grafana.  Clicking the `Import` button from the `Dashboards` menu will pop up a box like the one below.  Choose the file for the example dashboard and press import.

![](images/grafana_dashboard.png)

Assuming all went well, you should now see the dashboard in Grafana:

![](images/grafana_dashboard_details.png)

## Creating and deploying a function
To create functions, we can install the `faas-cli` tool, to get the CLI tool you can run the following command:

```bash
$ curl -sL https://cli.openfaas.com | sudo sh
```

Alternately if you are using a Mac, the cli is also available via `brew install faas-cli`

### Creating a new function
Changing to a new folder we can create a new function by running the following command in the CLI:

```bash
$ faas-cli new gofunction -lang go
#...
2017/11/17 11:35:49 Cleaning up zip file...

Folder: gofunction created.
  ___                   _____           ____
 / _ \ _ __   ___ _ __ |  ___|_ _  __ _/ ___|
| | | | '_ \ / _ \ '_ \| |_ / _` |/ _` \___ \
| |_| | |_) |  __/ | | |  _| (_| | (_| |___) |
 \___/| .__/ \___|_| |_|_|  \__,_|\__,_|____/
      |_|


Function created in folder: gofunction
Stack file written: gofunction.yml
``` 

The command will create two folders and one file in the current directory:

```bash
$ tree -L 1  
.
├── gofunction
├── gofunction.yml
└── template

2 directories, 1 file
```

The `gofunction` folder is where the source code for your application will live by default there is the main entry point called `handler.go`:

```go
package function

import (
    "fmt"
)

// Handle a serverless request
func Handle(req []byte) string {
    return fmt.Sprintf("Hello, Go. You said: %s", string(req))
}
```

The Handle method receives the payload sent by calling the function as a slice of bytes and expects any output to be returned as a string.  For now, let’s keep this function the same and run through the steps for building the function.  The first thing we need to do is to edit the `gofunction.yml.` file and change the image name so that we can push this to a Docker repo that our Nomad cluster will be able to pull.  Also, change the gateway address to the location of your OpenFaaS gateway.  Changing the gateway in this file saves us providing the location as an alternate parameter.

```yaml
provider:
  name: faas
  gateway: http://localhost:8080

functions:
  gofunction:
    lang: go
    handler: ./gofunction
    image: nicholasjackson/gofunction
```

### Building our new function
Next step is to build the function; we can do this with the `faas-cli build` command:

```bash
$ faas-cli build -yaml gofunction.yml 
#...
Step 16/17 : ENV fprocess "./handler"
 ---> Using cache
 ---> 5e39e4e30c60
Step 17/17 : CMD ./fwatchdog
 ---> Using cache
 ---> 2ae72de493b7
Successfully built 2ae72de493b7
Successfully tagged nicholasjackson/gofunction:latest
Image: gofunction built.
[0] < Builder done.
```

The `build` command execute the Docker build command with the correct Dockerfile for your language.  All code is compiled inside of the container as a multi-stage build before being packaged into an Image.

### Pushing the function to the Docker repository
We can either use the `faas-cli push` command to push this to a Docker repo, or we can manually push.

```bash
$ faas-cli push -yaml gofunction.yml 
[0] > Pushing: gofunction.
The push refers to a repository [docker.io/nicholasjackson/gofunction]
cc9df684d32a: Pushed 
4e12ae9c1d69: Pushed 
cdcffb5144dd: Pushed 
10d64a26ddb0: Pushed 
dbbae7ea208f: Pushed 
2aebd096e0e2: Pushed 
latest: digest: sha256:57c0143772a1e6f585de019022203b8a9108c2df02ff54d610b7252ec4681886 size: 1574
[0] < Pushing done.
```

### Deploying the function
To deploy the function we can again use the `faas-cli` tool to deploy the function to our Nomad cluster:

```bash
$ faas-cli deploy -yaml gofunction.yml
Deploying: gofunction.
Removing old function.
Deployed.
URL: http://192.168.1.113:8080/function/gofunction

200 OK
```

If you run the `nomad status` command, you will now see the additional job running on your Nomad cluster.

```bash
$ nomad status
ID                   Type     Priority  Status   Submit Date
OpenFaaS-gofunction  service  1         running  11/17/17 11:52:59 GMT
faas-monitoring      service  50        running  11/15/17 14:43:11 GMT
faas-nomadd          system   50        running  11/15/17 11:00:31 GMT
```

### Running the function
To run the function, we can simply curl the OpenFaaS gateway and pass our payload as a string:
```bash
$ curl http://192.168.1.113:8080/function/gofunction -d 'Nic'
Hello, Go. You said: Nic
```

or you can use the cli

```bash
$ echo "Nic" | faas-cli --gateway http://192.168.1.113:8080/ invoke gofunction
```

That is all there is to it, checkout the OpenFaaS community page for some inspiration and other demos.
[faas/community.md at master · openfaas/faas · GitHub](https://github.com/openfaas/faas/blob/master/community.md)

### Datacenters and Constraints
By default the Nomad provider will use a default datacenter for a deployed function of `dc1`, this can be overridden by setting the label `datacenters`, which takes a comma separated list of datacenters to deploy the funtion into.  Contstraints for limiting CPU and memory can also be set `memory` is an integer representing Megabytes, `cpu` is an integer representing MHz of CPU where 1024 equals one core.

i.e.
```bash
$ faas-cli deploy -l datacenters=dc1,dc2
```

or from a stack file...
```yaml
functions:
  facedetect:
    lang: go-opencv
    handler: ./facedetect
    image: nicholasjackson/func_facedetect
    limits:
      memory: 512
      cpu: 1000
    labels:
      datacentres: "dc1"
```

### Async functions
OpenFaaS has the capability to immediately return when you call a function and add the work to a nats streaming queue.  To enable this feature in addition to the OpenFaaS gateway and Nomad provider you must run a nats streaming server.  
To run the server please use the `nats.hcl` job file.

```bash
$ nomad run ./nomad_job_files/nats.hcl
```

You can then invoke a function using the `async-function` API, the call will be immediately retuned and OpenFaaS will queue your work for later execution.

```
curl -d '{...}' http://gateway:8080/async-function/{function_name}
```

<<<<<<< HEAD
=======
### Configuration and Function timeouts
By Default a function is allowed to run for 30s before it is terminated, should you require longer running functions timeout is configurable by setting the flag `-function_timeout` on the Nomad provider e.g:

```hcl
 args = [
   "-nomad_region", "${NOMAD_REGION}",
   "-nomad_addr", "${NOMAD_IP_http}:4646",
   "-consul_addr", "${NOMAD_IP_http}:8500",
   "-statsd_addr", "${NOMAD_ADDR_statsd_statsd}",
   "-node_addr", "${NOMAD_IP_http}",
   "-logger_format", "json",
   "-logger_output", "/logs/nomadd.log"
   "-function_timeout", "5m"
]
```

This would set the timeout to 5m for a function.

>>>>>>> ceada926
### Contributing
The application including docker containers is built using goreleaser [https://goreleaser.com](https://goreleaser.com).  

#### Setup
* Clone this repo: `go get github.com/hashicorp/faas-nomad`
* Create a fork in your own github account
* Add a new git remote to $GOPATH/src/hashicorp/faas-nomad with your fork `git remote add fork git@github.com:/yourname/faas-nomad.git`

#### Building the application
`make build_all` this runs the command `goreleaser -snapshot -rm-dist -skip-validate`

#### Testing the application
`make test` runs all unit tests in the application, for continuous test running try [http://goconvey.co](http://goconvey.co)<|MERGE_RESOLUTION|>--- conflicted
+++ resolved
@@ -286,8 +286,6 @@
 curl -d '{...}' http://gateway:8080/async-function/{function_name}
 ```
 
-<<<<<<< HEAD
-=======
 ### Configuration and Function timeouts
 By Default a function is allowed to run for 30s before it is terminated, should you require longer running functions timeout is configurable by setting the flag `-function_timeout` on the Nomad provider e.g:
 
@@ -306,7 +304,6 @@
 
 This would set the timeout to 5m for a function.
 
->>>>>>> ceada926
 ### Contributing
 The application including docker containers is built using goreleaser [https://goreleaser.com](https://goreleaser.com).  
 
