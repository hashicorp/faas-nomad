--- conflicted
+++ resolved
@@ -17,10 +17,7 @@
 	// Optional: Update an existing function
 	UpdateHandler http.HandlerFunc
 	Health        http.HandlerFunc
-<<<<<<< HEAD
-=======
 	InfoHandler   http.HandlerFunc
->>>>>>> e62a0f0d
 }
 
 // FaaSConfig set config for HTTP handlers
