VERSION=0.2.16
NAMESPACE=quay.io/nicholasjackson

deps:
	go get github.com/goreleaser/goreleaser

test:
	GOMAXPROCS=7 go test -parallel 7 -cover -race ./...

build:
	go build -o faas-nomad .

build_all:
<<<<<<< HEAD
	goreleaser -snapshot -rm-dist -skip-validate

export_docker_image_tar:
	mkdir -p ${IMAGE_OUTPUT}
	docker save quay.io/nicholasjackson/faas-nomad:latest > ${IMAGE_OUTPUT}/faas-nomadd.tar
=======
	goreleaser -snapshot -rm-dist -skip-validate
>>>>>>> 25a8cf1e
<|MERGE_RESOLUTION|>--- conflicted
+++ resolved
@@ -11,12 +11,4 @@
 	go build -o faas-nomad .
 
 build_all:
-<<<<<<< HEAD
-	goreleaser -snapshot -rm-dist -skip-validate
-
-export_docker_image_tar:
-	mkdir -p ${IMAGE_OUTPUT}
-	docker save quay.io/nicholasjackson/faas-nomad:latest > ${IMAGE_OUTPUT}/faas-nomadd.tar
-=======
-	goreleaser -snapshot -rm-dist -skip-validate
->>>>>>> 25a8cf1e
+	goreleaser -snapshot -rm-dist -skip-validate