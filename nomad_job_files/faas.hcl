--- conflicted
+++ resolved
@@ -23,9 +23,6 @@
       driver = "docker"
 
       config {
-<<<<<<< HEAD
-        image = "quay.io/nicholasjackson/faas-nomad:v0.2.22"
-=======
         image = "quay.io/nicholasjackson/faas-nomad:v0.2.23"
 
         args = [
@@ -35,7 +32,6 @@
           "-statsd_addr", "${NOMAD_ADDR_statsd_statsd}",
           "-node_addr", "${NOMAD_IP_http}"
         ]
->>>>>>> ceada926
 
         port_map {
           http = 8080
@@ -69,18 +65,6 @@
         destination   = "secrets/gateway.env"
 
         data = <<EOH
-<<<<<<< HEAD
-          functions_provider_url="http://{{ env "NOMAD_IP_http" }}:8081/"
-          {{ range service "prometheus" }}
-          faas_prometheus_host="{{ .Address }}"
-          faas_prometheus_port="{{ .Port }}"{{ end }}
-          {{ range service "nats" }}
-          faas_nats_address="{{ .Address }}"{{ end }}
-          faas_nats_port=4222
-          read_timeout="20s"
-          write_timeout="20s"
-          EOH
-=======
 functions_provider_url="http://{{ env "NOMAD_IP_http" }}:8081/"
 {{ range service "prometheus" }}
 faas_prometheus_host="{{ .Address }}"
@@ -89,7 +73,6 @@
 faas_nats_address: "{{ .Address }}"{{ end }}
 faas_nats_port: 4222
 EOH
->>>>>>> ceada926
       }
 
       config {
@@ -183,10 +166,6 @@
         args = [
           "-store", "file", "-dir", "/tmp/nats",
           "-m", "8222",
-<<<<<<< HEAD
-          "--cluster_id", "faas-cluster"
-=======
->>>>>>> ceada926
         ]
 
         port_map {
