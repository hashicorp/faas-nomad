--- conflicted
+++ resolved
@@ -23,11 +23,7 @@
       driver = "docker"
 
       config {
-<<<<<<< HEAD
         image = "quay.io/nicholasjackson/faas-nomad:v0.2.25"
-=======
-        image = "quay.io/nicholasjackson/faas-nomad:v0.2.24"
->>>>>>> 070c68f4
 
         args = [
           "-nomad_region", "${NOMAD_REGION}",
