--- conflicted
+++ resolved
@@ -4,20 +4,12 @@
 
 [[constraint]]
   name = "github.com/openfaas/faas-provider"
-<<<<<<< HEAD
-  version = "0.5.0"
-=======
   version = "0.6.0"
->>>>>>> e62a0f0d
 
 [[constraint]]
   name = "github.com/hashicorp/nomad"
   version = "0.7.0"
 
 [[constraint]]
-  name = "github.com/hashicorp/raft"
-  revision = "3a6f3bdfe4fc69e300c6d122b1a92051af6f0b95"
-
-[[constraint]]
   name = "github.com/stretchr/testify"
   version = "1.1.4"